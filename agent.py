--- conflicted
+++ resolved
@@ -146,107 +146,6 @@
                 system_prompt=self.system_prompt, deployment_name=self.deployment_name
             )
 
-<<<<<<< HEAD
-=======
-    def _agent_arg_validation(
-        self, agent_type, system_prompt, permission, folder_to_mount, model
-    ):
-        self._validate_agent_type_and_system_prompt(agent_type, system_prompt)
-        self._validate_agent_type_and_permission(agent_type, permission)
-        self._validate_agent_type_and_folder_to_mount(agent_type, folder_to_mount)
-        self._validate_model_and_provider(model)
-
-    def _get_system_prompt(
-        self, agent_type: AgentType, mounted_directory: str, system_prompt: str | None
-    ) -> str:
-
-        # Create system prompt based on agent_type and permission mapping
-        system_prompt_common = """There is a shell session open for you.
-                I will provide a task to achieve using the shell.
-                You will provide the commands to achieve the task in this particular below json format, Ensure all the time to respond in this format only and nothing else, also all the properties ( task_done, command, result ) are mandatory on each response
-                {llm_output_format}
-                after each command I will provide the output of the command.
-                ensure to run only one command at a time.
-                I won't be able to intervene once I have given task. ."""
-
-        system_prompts = {
-            AgentType.READING_AGENT: f"""
-        {system_prompt_common}
-        You are a reading agent.
-        You are only provided access only read files inside the mounted directory {mounted_directory}.
-        Once all the commands are done, and task is verified finally give me .
-        """,
-            AgentType.WRITING_AGENT: f"""
-        {system_prompt_common}
-        You are a writing agent.
-        You are provided access to read and write files inside the mounted directory {mounted_directory}.
-        """,
-            AgentType.BROWSING_AGENT: f"""
-        {system_prompt_common}
-        You are also provided access to internet to search for information.
-        """,
-            AgentType.CUSTOM_AGENT: system_prompt,
-        }
-
-        return system_prompts.get(agent_type)
-
-    def _assign_permission_based_on_agent_type(self, agent_type, permission):
-        return_value = permission
-        if permission is None and agent_type == AgentType.CUSTOM_AGENT:
-            return_value = PermissionLabels.READ_WRITE
-        else:
-            if agent_type == AgentType.READING_AGENT:
-                return_value = PermissionLabels.READ_ONLY
-            elif agent_type == AgentType.WRITING_AGENT:
-                return_value = PermissionLabels.READ_WRITE
-        return return_value
-
-    def _validate_agent_type_and_system_prompt(self, agent_type, system_prompt):
-        if agent_type == AgentType.CUSTOM_AGENT and system_prompt is None:
-            raise ValueError("Custom agent requires a system prompt")
-
-        elif (
-            agent_type == AgentType.READING_AGENT
-            or agent_type == AgentType.BROWSING_AGENT
-            or agent_type == AgentType.WRITING_AGENT
-        ) and system_prompt is not None:
-            raise ValueError(
-                "System prompt should not be provided for non-custom agents"
-            )
-
-    def _validate_agent_type_and_permission(self, agent_type, permission):
-        if (
-            agent_type == AgentType.READING_AGENT
-            and permission == PermissionLabels.READ_WRITE
-        ):
-            raise ValueError("Reading agent cannot have read-write permission")
-
-        elif (
-            agent_type == AgentType.WRITING_AGENT
-            and permission == PermissionLabels.READ_ONLY
-        ):
-            raise ValueError("Writing agent cannot have read-only permission")
-
-        elif agent_type == AgentType.BROWSING_AGENT and permission is not None:
-            raise ValueError("Browsing agent cannot have permission provided")
-
-    def _validate_agent_type_and_folder_to_mount(self, agent_type, folder_to_mount):
-
-        if agent_type == AgentType.CUSTOM_AGENT and folder_to_mount is None:
-            raise ValueError("Folder to mount is required for custom agent")
-
-        elif agent_type == AgentType.WRITING_AGENT and folder_to_mount is None:
-            raise ValueError("Folder to mount should provided for writing agents")
-
-        elif agent_type == AgentType.READING_AGENT and folder_to_mount is None:
-            raise ValueError("Folder to mount should provided for reading agents")
-
-        elif agent_type == AgentType.BROWSING_AGENT and folder_to_mount is not None:
-            raise ValueError(
-                "Folder to mount should not be provided for browsing agents"
-            )
-
->>>>>>> 502f1c81
     def _validate_model_and_provider(self, model):
         # Ensure it has only only slash
         if model.count("/") != 1:
