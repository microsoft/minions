--- conflicted
+++ resolved
@@ -1,21 +1,10 @@
 import json
 import os
-<<<<<<< HEAD
 from dataclasses import dataclass
 
 from dotenv import load_dotenv
 from openai import OpenAI
-
-from utils.logger import LogLevelEmoji
-
-logger = getLogger(__name__)
-
-=======
 from logging import getLogger
-
-from dotenv import load_dotenv
-from openai import OpenAI
->>>>>>> ab2bdf0d
 
 from utils.logger import LogLevelEmoji
 
@@ -24,10 +13,8 @@
 
 load_dotenv()
 
-<<<<<<< HEAD
-=======
+from openai import OpenAI
 
->>>>>>> ab2bdf0d
 endpoint = os.getenv("OPEN_AI_END_POINT")
 deployment_name = os.getenv("OPEN_AI_DEPLOYMENT_NAME")
 api_key = os.getenv("OPEN_AI_KEY")  # use the api_key
@@ -35,7 +22,6 @@
 
 @dataclass
 class llmAskResponse:
-<<<<<<< HEAD
     task_done: bool = False
     command: str = ""
     result: str | None = None
@@ -45,12 +31,6 @@
     if "task_done" in response and "command" in response and "result" in response:
         return True
     return False
-=======
-    def __init__(self, task_done: bool, command: str, result: str | None):
-        self.task_done: bool = task_done
-        self.command: str = command
-        self.result: str = result
->>>>>>> ab2bdf0d
 
 
 class OpenAIApi:
@@ -87,16 +67,12 @@
                 logger.error(response.output_text)
 
         self.messages.append({"role": "assistant", "content": response.output_text})
-<<<<<<< HEAD
 
         return llmAskResponse(
             task_done=return_value["task_done"],
             result=return_value["result"],
             command=return_value["command"],
         )
-=======
-        return return_value
->>>>>>> ab2bdf0d
 
     def clear_history(self):
         self.messages = [
@@ -105,23 +81,4 @@
                 "content": self.system_prompt,
             }
         ]
-<<<<<<< HEAD
-        return True
-=======
-        return True
-
-    def _validate_llm_response(self, response: llmAskResponse) -> bool:
-
-        if (
-            response.task_done is not None
-            and response.command is not None
-            and response.result is not None
-        ):
-            logger.info(
-                "%s Validated LLM response: %s",
-                LogLevelEmoji.INFO,
-                json.dumps(response.__dict__),
-            )
-            return True
-        return False
->>>>>>> ab2bdf0d
+        return True