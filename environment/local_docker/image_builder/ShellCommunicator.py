#!/usr/bin/env python3
"""
Shell Communication Script
A Python script to create and communicate with shell sessions.
Supports interactive shell communication, command execution, and bidirectional data flow.
"""

import os
import queue
import subprocess
import sys
import threading
import time
import logging
from typing import Callable, List, Optional
from dataclasses import dataclass

logger = logging.getLogger(__name__)

@dataclass
class CmdReturn:
    stdout: str
    stderr: str
    return_code: int


class ShellCommunicator:
    """
    A class to create and manage shell sessions with bidirectional communication.
    """

    def __init__(self, shell_type: str = "bash", encoding: str = "utf-8"):
        """
        Initialize the shell communicator.

        Args:
            shell_type: Type of shell ("powershell", "cmd", "bash", "python")
            encoding: Text encoding for communication
        """
        self.shell_type = shell_type.lower()
        self.encoding = encoding
        self.process: Optional[subprocess.Popen] = None
        self.output_queue = queue.Queue()
        self.error_queue = queue.Queue()
        self.is_running = False
        self.output_thread: Optional[threading.Thread] = None
        self.error_thread: Optional[threading.Thread] = None
        self.output_callback: Optional[Callable] = None

        # Define shell commands
        self.shell_commands = {
            "powershell": ["powershell.exe", "-NoLogo", "-NoExit"],
            "cmd": ["cmd.exe", "/k"],
            "bash": ["bash"],
            "python": [sys.executable, "-i"],
            "wsl": ["wsl.exe"],
        }

    def start_session(self) -> bool:
        """
        Start a new shell session.

        Returns:
            bool: True if session started successfully, False otherwise
        """
        try:
            if self.shell_type not in self.shell_commands:
                logger.error("🛑 Unsupported shell type: %s", self.shell_type)
                return False

            cmd = self.shell_commands[self.shell_type]

            # Create the subprocess
            self.process = subprocess.Popen(
                cmd,
                stdin=subprocess.PIPE,
                stdout=subprocess.PIPE,
                stderr=subprocess.PIPE,
                text=True,
                encoding=self.encoding,
                bufsize=0,
                universal_newlines=True,
            )

            self.is_running = True

            # Start output monitoring threads
            self.output_thread = threading.Thread(
                target=self._monitor_output,
                args=(self.process.stdout, self.output_queue, "OUTPUT"),
                daemon=True,
            )
            self.error_thread = threading.Thread(
                target=self._monitor_output,
                args=(self.process.stderr, self.error_queue, "ERROR"),
                daemon=True,
            )

            self.output_thread.start()
            self.error_thread.start()

            logger.info("🚀 %s session started successfully", self.shell_type.capitalize())
            logger.debug("🆔 Process ID: %s", self.process.pid)
            return True

        except Exception as e:
            logger.exception("❌ Failed to start shell session: %s", e)
            return False

    def _monitor_output(self, stream, output_queue: queue.Queue, stream_type: str):
        """
        Monitor shell output in a separate thread.

        Args:
            stream: The stream to monitor (stdout or stderr)
            output_queue: Queue to store output
            stream_type: Type of stream ("OUTPUT" or "ERROR")
        """
        try:
            while self.is_running and self.process and self.process.poll() is None:
                line = stream.readline()
                if line:
                    output_queue.put((stream_type, line.rstrip()))
                    if self.output_callback:
                        self.output_callback(stream_type, line.rstrip())
                elif self.process.poll() is not None:
                    break
        except Exception as e:
            output_queue.put((stream_type, f"Monitor error: {e}"))

    # TODO: Exit code is not properly captured. Need to fix it.
    def send_command(
<<<<<<< HEAD
        self, command: str, wait_for_output: bool = True, timeout: float = 300
=======
        self, command: str, wait_for_output: bool = True, timeout: float = 5.0
>>>>>>> abf2fc71
    ) -> CmdReturn:
        """
        Send a command to the shell session.

        Args:
            command: Command to execute
            wait_for_output: Whether to wait for command output
            timeout: Timeout for waiting for output

        Returns:
            CmdReturn object with stdout, stderr, and return code
        """
        if not self.is_running or not self.process:
            logger.warning("⚠️ No active shell session")
            return CmdReturn(stdout="", stderr="No active shell session", return_code=1)

        try:
            # Reverse .replace('"', '\\"')
            command = command.replace('\\"', '"')
            # Send the command
            self.process.stdin.write(command + "\n")
            self.process.stdin.flush()
            logger.debug("➡️ Sent command: %s", command)

            if not wait_for_output:
<<<<<<< HEAD
                return CmdReturn(stdout="ASYNC: Not waiting for completion", stderr="", return_code=0)

            # Generate a unique command completion marker
            marker = f"__COMMAND_COMPLETE_{int(time.time() * 1000000)}__"

            # Send the marker command based on shell type
            if self.shell_type in ["bash", "wsl"]:
                self.process.stdin.write(f"echo '{marker}'; echo $? > /tmp/last_exit_code\n")
            elif self.shell_type == "powershell":
                self.process.stdin.write(f"echo '{marker}'; echo $LASTEXITCODE\n")
            elif self.shell_type == "cmd":
                self.process.stdin.write(f"echo {marker} & echo %ERRORLEVEL%\n")
            elif self.shell_type == "python":
                self.process.stdin.write(f"print('{marker}')\n")

            self.process.stdin.flush()
=======
                return CmdReturn(stdout="", stderr="", return_code=0)
>>>>>>> abf2fc71

            # Collect output until marker is found or timeout
            output_lines = []
            error_lines = []
            start_time = time.time()
            marker_found = False
            last_exit_code = 0

            while time.time() - start_time < timeout and not marker_found:
                try:
                    # Check for output with a small timeout
                    stream_type, line = self.output_queue.get(timeout=0.1)

                    # Check if this is our completion marker
                    if marker in line:
                        marker_found = True
                        # For bash/wsl, try to get the exit code from the next line
                        if self.shell_type in ["bash", "wsl"]:
                            try:
                                # Try to get exit code from next output
                                stream_type, exit_code_line = self.output_queue.get(timeout=0.5)
                                if exit_code_line.strip().isdigit():
                                    last_exit_code = int(exit_code_line.strip())
                            except (queue.Empty, ValueError):
                                pass
                        elif self.shell_type in ["powershell", "cmd"]:
                            try:
                                # Try to get exit code from next output
                                stream_type, exit_code_line = self.output_queue.get(timeout=0.5)
                                if exit_code_line.strip().isdigit():
                                    last_exit_code = int(exit_code_line.strip())
                            except (queue.Empty, ValueError):
                                pass
                        continue

                    # Add output to appropriate list
                    if stream_type == "ERROR":
                        error_lines.append(line)
                        logger.debug("❌ %s", line)
                    else:
                        output_lines.append(line)
                        logger.debug("📤 %s", line)

                except queue.Empty:
                    # No output available, continue waiting
                    continue
                except Exception as e:
                    logger.exception("❌ Unexpected error while reading output: %s", e)
                    break

            # Check for any remaining error output
            while not self.error_queue.empty():
                try:
                    stream_type, line = self.error_queue.get_nowait()
                    error_lines.append(line)
                    logger.debug("❌ %s", line)
                except queue.Empty:
                    break

            # Determine final return code
            final_return_code = last_exit_code if marker_found else (1 if error_lines else 0)

<<<<<<< HEAD
            # Handle timeout case
            if not marker_found:
                logger.warning("⏱️ Command timed out after %s seconds", timeout)
                error_lines.append(f"Command timed out after {timeout} seconds")
                final_return_code = 124  # Standard timeout exit code

            return CmdReturn(
                stdout="\n".join(output_lines) if output_lines else "",
                stderr="\n".join(error_lines) if error_lines else "",
                return_code=final_return_code
            )
=======
            return CmdReturn(stdout="\n".join(output_lines), stderr="", return_code=0)
>>>>>>> abf2fc71

        except Exception as e:
            logger.exception("❌ Failed to send command: %s", e)
            return CmdReturn(stdout="", stderr=str(e), return_code=1)


    def is_alive(self) -> bool:
        """
        Check if the shell session is still alive.

        Returns:
            bool: True if session is active, False otherwise
        """
        return (
            self.is_running and self.process is not None and self.process.poll() is None
        )

    def get_shell_info(self) -> dict:
        """
        Get information about the current shell session.

        Returns:
            Dictionary with shell session information
        """
        if not self.process:
            return {"status": "Not started"}

        return {
            "shell_type": self.shell_type,
            "pid": self.process.pid,
            "status": "Running" if self.is_alive() else "Stopped",
            "encoding": self.encoding,
            "return_code": self.process.returncode,
        }

    def close_session(self):
        """
        Close the shell session and cleanup resources.
        """
        logger.info("🛑 Closing shell session…")

        self.is_running = False

        if self.process:
            try:
                # Try to terminate gracefully
                if self.shell_type == "powershell":
                    self.send_command("exit", wait_for_output=False)
                elif self.shell_type == "cmd":
                    self.send_command("exit", wait_for_output=False)
                else:
                    self.send_command("exit", wait_for_output=False)

                # Wait a bit for graceful shutdown
                time.sleep(1)

                # Force terminate if still running
                if self.process.poll() is None:
                    self.process.terminate()
                    time.sleep(1)

                    if self.process.poll() is None:
                        self.process.kill()

                logger.info("✅ Shell session closed")

            except Exception as e:
                logger.exception("⚠️ Error during cleanup: %s", e)

        # Wait for threads to finish
        if self.output_thread and self.output_thread.is_alive():
            self.output_thread.join(timeout=2)
        if self.error_thread and self.error_thread.is_alive():
            self.error_thread.join(timeout=2)<|MERGE_RESOLUTION|>--- conflicted
+++ resolved
@@ -130,11 +130,7 @@
 
     # TODO: Exit code is not properly captured. Need to fix it.
     def send_command(
-<<<<<<< HEAD
         self, command: str, wait_for_output: bool = True, timeout: float = 300
-=======
-        self, command: str, wait_for_output: bool = True, timeout: float = 5.0
->>>>>>> abf2fc71
     ) -> CmdReturn:
         """
         Send a command to the shell session.
@@ -160,7 +156,6 @@
             logger.debug("➡️ Sent command: %s", command)
 
             if not wait_for_output:
-<<<<<<< HEAD
                 return CmdReturn(stdout="ASYNC: Not waiting for completion", stderr="", return_code=0)
 
             # Generate a unique command completion marker
@@ -177,9 +172,6 @@
                 self.process.stdin.write(f"print('{marker}')\n")
 
             self.process.stdin.flush()
-=======
-                return CmdReturn(stdout="", stderr="", return_code=0)
->>>>>>> abf2fc71
 
             # Collect output until marker is found or timeout
             output_lines = []
@@ -239,10 +231,9 @@
                 except queue.Empty:
                     break
 
-            # Determine final return code
+            # TODO: Final return code is not correct. Need a fix
             final_return_code = last_exit_code if marker_found else (1 if error_lines else 0)
 
-<<<<<<< HEAD
             # Handle timeout case
             if not marker_found:
                 logger.warning("⏱️ Command timed out after %s seconds", timeout)
@@ -254,9 +245,6 @@
                 stderr="\n".join(error_lines) if error_lines else "",
                 return_code=final_return_code
             )
-=======
-            return CmdReturn(stdout="\n".join(output_lines), stderr="", return_code=0)
->>>>>>> abf2fc71
 
         except Exception as e:
             logger.exception("❌ Failed to send command: %s", e)
